docker build . -t "prototype"
docker run \
    -v $(pwd)/.env:/workspace/.env \
<<<<<<< HEAD
    -v "$(pwd)/wikidatachat":/workspace/wikidatachat \
    -v "$(pwd)/data":/workspace/data \
=======
    -v "$(pwd)/Wikidatasearch":/workspace/Wikidatasearch \
>>>>>>> 98018b82
    -v "$(pwd)/frontend":/workspace/frontend \
    -p 8000:8000 \
    -p 5173:5173 \
    --name "prototype" \
    --rm \
    prototype<|MERGE_RESOLUTION|>--- conflicted
+++ resolved
@@ -1,12 +1,8 @@
 docker build . -t "prototype"
 docker run \
     -v $(pwd)/.env:/workspace/.env \
-<<<<<<< HEAD
-    -v "$(pwd)/wikidatachat":/workspace/wikidatachat \
+    -v "$(pwd)/Wikidatasearch":/workspace/Wikidatasearch \
     -v "$(pwd)/data":/workspace/data \
-=======
-    -v "$(pwd)/Wikidatasearch":/workspace/Wikidatasearch \
->>>>>>> 98018b82
     -v "$(pwd)/frontend":/workspace/frontend \
     -p 8000:8000 \
     -p 5173:5173 \
