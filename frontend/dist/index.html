<!doctype html>
<html lang="en">
  <head>
    <meta charset="UTF-8" />
    <link rel="icon" href="/favicon.ico" />
    <meta name="viewport" content="width=device-width, initial-scale=1.0" />
    <title>Wikidata Search</title>
<<<<<<< HEAD
    <script type="module" crossorigin src="/assets/index-Iy6U6n6Y.js"></script>
=======
    <script type="module" crossorigin src="/assets/index-wOC6HKNP.js"></script>
>>>>>>> 98018b82
    <link rel="stylesheet" crossorigin href="/assets/index-5mq7-86a.css">
  </head>
  <body>
    <div id="app"></div>
  </body>
</html><|MERGE_RESOLUTION|>--- conflicted
+++ resolved
@@ -4,12 +4,8 @@
     <meta charset="UTF-8" />
     <link rel="icon" href="/favicon.ico" />
     <meta name="viewport" content="width=device-width, initial-scale=1.0" />
-    <title>Wikidata Search</title>
-<<<<<<< HEAD
-    <script type="module" crossorigin src="/assets/index-Iy6U6n6Y.js"></script>
-=======
-    <script type="module" crossorigin src="/assets/index-wOC6HKNP.js"></script>
->>>>>>> 98018b82
+    <title>Wikidata Search</title>=
+    <script type="module" crossorigin src="/assets/index-Iy6U6n6Y.js"></script>=
     <link rel="stylesheet" crossorigin href="/assets/index-5mq7-86a.css">
   </head>
   <body>
